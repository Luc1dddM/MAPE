--- conflicted
+++ resolved
@@ -1,4 +1,3 @@
-<<<<<<< HEAD
 import React, { useState } from 'react';
 import { useForm, useFieldArray } from 'react-hook-form';
 import { useQuery } from '@tanstack/react-query';
@@ -15,15 +14,7 @@
   EvaluationMetadata,
   ErrorClusteringResults
 } from '@/types/api';
-=======
-import React, { useState } from "react";
-import { useForm, useFieldArray } from "react-hook-form";
-import { useQuery } from "@tanstack/react-query";
-import { Button } from "@/components/ui/Button";
-import { Card, Badge } from "@/components/ui";
-import { evaluationService } from "@/services/api";
-import { PromptfooEvaluationRequest, EvaluationCriteria } from "@/types/api";
->>>>>>> f4883a9c
+
 
 // Form data interface
 interface EvaluationFormData {
@@ -78,11 +69,7 @@
 
   // Fetch available criteria
   const { data: criteriaData } = useQuery({
-<<<<<<< HEAD
-    queryKey: ['criteria'],
-=======
     queryKey: ["criteria"],
->>>>>>> f4883a9c
     queryFn: () => evaluationService.getCriteria(),
   });
 
@@ -95,14 +82,6 @@
     formState: { errors },
   } = useForm<EvaluationFormData>({
     defaultValues: {
-<<<<<<< HEAD
-      name: '',
-      description: '',
-      prompts: [{ content: '', name: '' }],
-      testCases: [{ input: '', expected: '', description: '' }],
-      providers: providersData?.data.providers.map((provider: any) => provider.name) || [],
-      evaluationCriteria: criteriaData?.data.criteria.map((criteria: any) => criteria.name) || [],
-=======
       name: "",
       description: "",
       prompts: [{ content: "", name: "" }],
@@ -114,7 +93,6 @@
         })) || [],
       evaluationCriteria:
         criteriaData?.data.criteria.map((criteria: any) => criteria.name) || [],
->>>>>>> f4883a9c
       additionalConfig: {
         timeout: 30000,
         maxConcurrency: 5,
@@ -144,12 +122,6 @@
   // Set default values when data loads
   React.useEffect(() => {
     if (providersData?.data.providers) {
-<<<<<<< HEAD
-      setValue('providers', providersData.data.providers.map((provider: any) => ({
-        id: provider.id,
-        name: provider.name ,
-      })));
-=======
       setValue(
         "providers",
         providersData.data.providers.map((provider: any) => ({
@@ -157,7 +129,6 @@
           name: provider.name || provider.id,
         }))
       );
->>>>>>> f4883a9c
     }
   }, [providersData, setValue]);
 
@@ -193,29 +164,17 @@
 
       const request: PromptfooEvaluationRequest = {
         description: data.description,
-<<<<<<< HEAD
-        prompts: data.prompts.map(p => p.content),
-        testCases: data.testCases.map(tc => ({
-          description: tc.description || '',
-=======
         prompts: data.prompts.map((p: any) => p.content),
         testCases: data.testCases.map((tc: any) => ({
->>>>>>> f4883a9c
           input: tc.input,
           expectedOutput: tc.expected,
         })),
-<<<<<<< HEAD
-        providers: providersData?.data.providers.map((provider: any) => provider.name) || [],
-        evaluationCriteria: criteriaData?.data.criteria.map((criteria: any) => criteria.name) || [],
-=======
         providers: selectedProviders,
         evaluationCriteria: selectedCriteria,
->>>>>>> f4883a9c
       };
 
       const response = await evaluationService.runEvaluation(request);
 
-<<<<<<< HEAD
       if (response.success && response.data) {
         // Pass the complete evaluation data
         onEvaluationStart({
@@ -227,10 +186,6 @@
           timestamp: response.data.timestamp,
           errorClusters: response.data.errorClusters,
         });
-=======
-      if (response.success && response.data.evaluationId) {
-        onEvaluationStart(response.data.evaluationId);
->>>>>>> f4883a9c
       }
     } catch (error) {
       console.error("Failed to start evaluation:", error);
@@ -288,18 +243,10 @@
               key={tab.id}
               type="button"
               onClick={() => setActiveTab(tab.id as any)}
-<<<<<<< HEAD
               className={`py-2 px-1 border-b-2 font-medium text-sm ${activeTab === tab.id
                   ? 'border-blue-500 text-blue-600'
                   : 'border-transparent text-gray-500 hover:text-gray-700 hover:border-gray-300'
                 }`}
-=======
-              className={`py-2 px-1 border-b-2 font-medium text-sm ${
-                activeTab === tab.id
-                  ? "border-blue-500 text-blue-600"
-                  : "border-transparent text-gray-500 hover:text-gray-700 hover:border-gray-300"
-              }`}
->>>>>>> f4883a9c
             >
               {tab.label}
               {tab.count > 0 && (
